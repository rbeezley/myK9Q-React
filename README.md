--- conflicted
+++ resolved
@@ -30,21 +30,13 @@
 ## Tech Stack
 
 - **Frontend**: React 19.2.0 + TypeScript 5.9.3
-<<<<<<< HEAD
-- **State Management**: Zustand 5.0.8
+- **State Management**: Zustand 5.0.8 with devtools middleware
 - **Routing**: React Router DOM 7.9.5
-- **Database**: Supabase 2.79.0 (PostgreSQL + Real-time)
-- **Styling**: Semantic CSS with design tokens (CSS variables)
+- **Database**: Supabase 2.79.0 (PostgreSQL + Real-time subscriptions)
+- **Styling**: Semantic CSS with design tokens (no utility-first framework)
 - **Build**: Vite 7.2.0 with PWA plugin
 - **Testing**: Vitest 4.0.7 + React Testing Library + Playwright
-=======
-- **State Management**: Zustand 5.0.8 with devtools middleware
-- **Database**: Supabase (PostgreSQL + Real-time subscriptions)
-- **Styling**: Semantic CSS with design tokens (no utility-first framework)
-- **Build**: Vite 7.1.12 with PWA plugin
-- **Testing**: Vitest 4.0.6 + React Testing Library + Playwright
 - **UI Components**: Lucide React icons, @dnd-kit for drag-and-drop
->>>>>>> e84b1e50
 
 ## Quick Start
 
@@ -93,11 +85,7 @@
    The application uses a normalized database schema. For the complete database setup, run the migrations in `supabase/migrations/` in order. Key tables include:
 
    ```sql
-<<<<<<< HEAD
-   -- Core normalized tables (see database documentation for complete schema)
-=======
    -- Core normalized tables
->>>>>>> e84b1e50
    CREATE TABLE shows (
      id SERIAL PRIMARY KEY,
      license_key TEXT NOT NULL,
@@ -108,13 +96,6 @@
      -- ... additional fields
    );
 
-<<<<<<< HEAD
-   CREATE TABLE entries (
-     id SERIAL PRIMARY KEY,
-     license_key TEXT NOT NULL,
-     armband_number INTEGER NOT NULL,
-     call_name TEXT NOT NULL,
-=======
    CREATE TABLE trials (
      id SERIAL PRIMARY KEY,
      show_id INTEGER REFERENCES shows(id),
@@ -151,7 +132,6 @@
      total_faults INTEGER DEFAULT 0,
      placement INTEGER,
      result_status TEXT
->>>>>>> e84b1e50
      -- ... additional fields
    );
    ```
@@ -219,15 +199,6 @@
 ## Database Schema
 
 ### Core Tables
-<<<<<<< HEAD
-- `shows`: Show/trial information with license key isolation
-- `trials`: Trial instances linked to shows
-- `classes`: Class definitions with configurable rules
-- `entries`: Dog entries with handler and scoring data
-- `results`: Scoring results with placement calculations
-- `view_entry_class_join_normalized`: Pre-joined entry/class data for queries
-- `view_class_summary`: Pre-aggregated class statistics for performance
-=======
 - `shows`: Show/trial container with license key for multi-tenancy
 - `trials`: Trial instances linked to shows
 - `classes`: Class definitions with configurable rules and settings
@@ -240,7 +211,6 @@
 - `view_entry_with_results`: Pre-joined entries + results for faster queries
 - `view_entry_class_join_normalized`: Multi-table join for combined queries
 - `view_trial_summary_normalized`: Trial summary with show context
->>>>>>> e84b1e50
 
 ### Key Features
 - **Normalized schema**: Clean table structure without legacy prefixes
