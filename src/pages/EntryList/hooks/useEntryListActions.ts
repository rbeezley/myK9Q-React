--- conflicted
+++ resolved
@@ -50,18 +50,6 @@
    */
   const handleResetScore = useCallback(
     async (entryId: number) => {
-<<<<<<< HEAD
-=======
-      // 🚀 LOCAL-FIRST: Update LocalStateManager immediately
-      // This creates a pending change that persists across refreshes
-      try {
-// TODO: Remove legacy - replaced by replication
-        // await localStateManager.updateEntry(entryId, {...}, 'reset');
-} catch (error) {
-        console.error('❌ Could not update LocalStateManager:', error);
-      }
-
->>>>>>> 75d9c172
       // Sync with server in background (silently fails if offline)
       try {
         await resetEntryScore(entryId);
@@ -81,17 +69,6 @@
     async (entryId: number, currentInRing: boolean) => {
       const newInRing = !currentInRing;
 
-<<<<<<< HEAD
-=======
-      // 🚀 LOCAL-FIRST: Update LocalStateManager immediately
-      try {
-// TODO: Remove legacy - replaced by replication
-        // await localStateManager.updateEntry(entryId, { status: newInRing ? 'in-ring' : 'no-status' }, 'status');
-} catch (error) {
-        console.error('❌ Could not update LocalStateManager:', error);
-      }
-
->>>>>>> 75d9c172
       // Sync with server in background (silently fails if offline)
       try {
         await markInRing(entryId, newInRing);
@@ -109,17 +86,6 @@
    */
   const handleMarkInRing = useCallback(
     async (entryId: number) => {
-<<<<<<< HEAD
-=======
-      // 🚀 LOCAL-FIRST: Update LocalStateManager immediately
-      try {
-// TODO: Remove legacy - replaced by replication
-        // await localStateManager.updateEntry(entryId, { status: 'in-ring' }, 'status');
-} catch (error) {
-        console.error('❌ Could not update LocalStateManager:', error);
-      }
-
->>>>>>> 75d9c172
       // Sync with server in background (silently fails if offline)
       try {
         await markInRing(entryId, true);
@@ -137,17 +103,6 @@
    */
   const handleMarkCompleted = useCallback(
     async (entryId: number) => {
-<<<<<<< HEAD
-=======
-      // 🚀 LOCAL-FIRST: Update LocalStateManager immediately
-      try {
-// TODO: Remove legacy - replaced by replication
-        // await localStateManager.updateEntry(entryId, { isScored: true, status: 'completed' }, 'status');
-} catch (error) {
-        console.error('❌ Could not update LocalStateManager:', error);
-      }
-
->>>>>>> 75d9c172
       // Sync with server in background (silently fails if offline)
       try {
         await markEntryCompleted(entryId);
@@ -165,21 +120,7 @@
    */
   const handleBatchStatusUpdate = useCallback(
     async (entryIds: number[], newStatus: 'no-status' | 'checked-in' | 'conflict' | 'pulled' | 'at-gate' | 'come-to-gate') => {
-<<<<<<< HEAD
       // Sync with server in background (silently fails if offline)
-=======
-      // 🚀 LOCAL-FIRST: Update LocalStateManager immediately for all entries
-const updatePromises = entryIds.map(async (entryId) => {
-        try {
-          // TODO: Remove legacy - replaced by replication
-          // await localStateManager.updateEntry(entryId, { status: newStatus }, 'status');
-        } catch (error) {
-          console.error(`❌ Could not update LocalStateManager for entry ${entryId}:`, error);
-        }
-      });
-      await Promise.all(updatePromises);
-// Sync with server in background (silently fails if offline)
->>>>>>> 75d9c172
       try {
         await Promise.all(
           entryIds.map((id) => updateEntryCheckinStatus(id, newStatus))
